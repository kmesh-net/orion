// Copyright 2025 The kmesh Authors
//
//
// Licensed under the Apache License, Version 2.0 (the "License");
// you may not use this file except in compliance with the License.
// You may obtain a copy of the License at
//
//   http://www.apache.org/licenses/LICENSE-2.0
//
// Unless required by applicable law or agreed to in writing, software
// distributed under the License is distributed on an "AS IS" BASIS,
// WITHOUT WARRANTIES OR CONDITIONS OF ANY KIND, either express or implied.
// See the License for the specific language governing permissions and
// limitations under the License.
//
//

use crate::{
    access_log::{log_access, log_access_reserve_balanced, Target},
<<<<<<< HEAD
    clusters::{clusters_manager::{self, RoutingContext}},
    listeners::{access_log::AccessLogContext, filter_state::DownstreamConnectionMetadata},
=======
    clusters::clusters_manager::{self, RoutingContext},
    event_error::{
        find_error_in_chain, ConnectionTerminationDetails, ResponseCodeDetails, UpstreamTransportEventError,
    },
    listeners::{access_log::AccessLogContext, filter_state::DownstreamMetadata},
>>>>>>> 1399147d
    transport::connector::TcpErrorContext,
    AsyncStream, Result,
};
use compact_str::ToCompactString;
use http::uri::Authority;
use orion_configuration::config::{
    cluster::ClusterSpecifier as ClusterSpecifierConfig,
    network_filters::{access_log::AccessLog, tcp_proxy::TcpProxy as TcpProxyConfig},
};
use orion_format::{
    context::{FinishContext, InitContext, TcpContext},
    types::ResponseFlags,
    LogFormatterLocal,
};
use std::{fmt, net::SocketAddr, sync::Arc, time::Instant};
use tracing::{debug, error, info};

#[derive(Debug, Clone)]
pub struct TcpProxy {
    pub listener_name: &'static str,
    cluster: ClusterSpecifierConfig,
    pub access_log: Vec<AccessLog>,
}

#[derive(Debug, Clone)]
pub struct TcpProxyBuilder {
    listener_name: Option<&'static str>,
    tcp_proxy_config: TcpProxyConfig,
}

impl From<TcpProxyConfig> for TcpProxyBuilder {
    fn from(tcp_proxy_config: TcpProxyConfig) -> Self {
        Self { tcp_proxy_config, listener_name: None }
    }
}

impl TcpProxyBuilder {
    pub fn with_listener_name(self, name: &'static str) -> Self {
        TcpProxyBuilder { listener_name: Some(name), ..self }
    }
    pub fn build(self) -> Result<TcpProxy> {
        let listener_name = self.listener_name.ok_or("listener name is not set")?;
        let TcpProxyConfig { cluster_specifier, access_log } = self.tcp_proxy_config;
        Ok(TcpProxy { listener_name, access_log, cluster: cluster_specifier })
    }
}

impl fmt::Display for TcpProxy {
    fn fmt(&self, f: &mut fmt::Formatter) -> fmt::Result {
        f.debug_struct("TcpProxy").field("name", &self.listener_name).finish()
    }
}

impl TcpProxy {
    #[allow(clippy::too_many_lines)]
    pub async fn serve_connection(
        &self,
        mut stream: AsyncStream,
        downstream_metadata: Arc<DownstreamMetadata>,
    ) -> Result<()> {
        let start_instant = Instant::now();
        let mut access_loggers = self.access_log.iter().map(|al| al.logger.local_clone()).collect::<Vec<_>>();

        access_loggers.with_context_fn(|| InitContext { start_time: std::time::SystemTime::now() });

        


        let cluster_selector = &self.cluster;
        info!("Handling request TCP for {} {:?} {:?}", self.listener_name,  cluster_selector, downstream_metadata);
        let cluster_id = clusters_manager::resolve_cluster(cluster_selector)
            .ok_or_else(|| "Failed to resolve cluster from specifier".to_owned())?;
                
        
        let routing_context = RoutingContext::Authority(Authority::try_from(downstream_metadata.local_address().to_string())?, downstream_metadata.original_destination_address());

        let maybe_connector = clusters_manager::get_tcp_connection(cluster_id, routing_context);
        info!("Handling request TCP connector {maybe_connector:?}");

        let mut bytes_received = 0;
        let mut bytes_sent = 0;
        let mut response_flags = ResponseFlags::empty();
        let mut maybe_upstream_transport_error: Option<UpstreamTransportEventError> = None;
        let mut maybe_response_code_details: Option<ResponseCodeDetails> = None;
        let mut maybe_connection_termination_details: Option<ConnectionTerminationDetails> = None;

        let cluster_name: &str;
        let maybe_upstream_local_addr: Option<SocketAddr>;
        let maybe_upstream_peer_addr: Option<SocketAddr>;

        let res = match maybe_connector {
            Ok(connector) => {
                let channel_result = connector.connect(Some(&downstream_metadata.connection)).await;
                match channel_result {
                    Ok(mut channel) => {
                        maybe_upstream_local_addr = channel.upstream_local_addr;
                        maybe_upstream_peer_addr = channel.upstream_peer_addr;

                        let res = tokio::io::copy_bidirectional(&mut stream, &mut channel.stream).await;
                        match res {
                            Ok((received, sent)) => {
                                bytes_received = received;
                                bytes_sent = sent;
                            },
                            Err(ref e) => {
                                debug!("Error with TCP stream: {}", e);
                                maybe_upstream_transport_error = Some(e.into());
                                maybe_response_code_details = Some(ResponseCodeDetails::from(e));
                                maybe_connection_termination_details = Some(ConnectionTerminationDetails::from(e));
                                response_flags.insert(ResponseFlags::UPSTREAM_CONNECTION_FAILURE);
                            },
                        }

                        access_loggers.with_context(&TcpContext {
                            downstream_local_addr: Some(downstream_metadata.connection.local_address()),
                            downstream_peer_addr: Some(downstream_metadata.connection.peer_address()),
                            upstream_local_addr: maybe_upstream_local_addr,
                            upstream_peer_addr: maybe_upstream_peer_addr,
                            cluster_name: channel.cluster_name,
                        });

                        Ok(())
                    },
                    Err(e) => {
                        response_flags.insert(ResponseFlags::UPSTREAM_CONNECTION_FAILURE);

                        if let Some(tcp_error) = e.get_context_data::<TcpErrorContext>() {
                            maybe_upstream_peer_addr = Some(tcp_error.upstream_addr);
                            response_flags = tcp_error.response_flags.clone();
                            cluster_name = tcp_error.cluster_name;
                        } else {
                            // impossible case to make the compiler happy...
                            maybe_upstream_peer_addr = None;
                            cluster_name = "impossible";
                        }

                        let io_err = find_error_in_chain::<std::io::Error>(e.inner());
                        maybe_upstream_transport_error = io_err.map(UpstreamTransportEventError::from);
                        maybe_response_code_details = io_err.map(ResponseCodeDetails::from);
                        maybe_connection_termination_details = io_err.map(ConnectionTerminationDetails::from);

                        access_loggers.with_context(&TcpContext {
                            downstream_local_addr: Some(downstream_metadata.connection.local_address()),
                            downstream_peer_addr: Some(downstream_metadata.connection.peer_address()),
                            upstream_local_addr: None,
                            upstream_peer_addr: maybe_upstream_peer_addr,
                            cluster_name,
                        });

                        Err(e)
                    },
                }
            },
            Err(e) => {
                error!("Failed to get TCP connection for cluster {:?}: {}", cluster_selector, e);
                response_flags.insert(ResponseFlags::NO_ROUTE_FOUND);

                let io_err = find_error_in_chain::<std::io::Error>(e.inner());
                maybe_upstream_transport_error = io_err.map(UpstreamTransportEventError::from);
                maybe_response_code_details = io_err.map(ResponseCodeDetails::from);
                maybe_connection_termination_details = io_err.map(ConnectionTerminationDetails::from);

                access_loggers.with_context(&TcpContext {
                    downstream_local_addr: Some(downstream_metadata.connection.local_address()),
                    downstream_peer_addr: Some(downstream_metadata.connection.peer_address()),
                    upstream_local_addr: None,
                    upstream_peer_addr: None,
                    cluster_name: &cluster_selector.name(),
                });

                Err(e)
            },
        };

        access_loggers.with_context(&FinishContext {
            duration: start_instant.elapsed(),
            bytes_received,
            bytes_sent,
            response_flags,
            upstream_failure: maybe_upstream_transport_error.map(|x| x.0),
            response_code_details: maybe_response_code_details.map(|x| x.0),
            connection_termination_details: maybe_connection_termination_details.map(|x| x.0),
        });

        let permit = log_access_reserve_balanced().await;
        let messages = access_loggers.into_iter().map(LogFormatterLocal::into_message).collect::<Vec<_>>();
        log_access(permit, Target::Listener(self.listener_name.to_compact_string()), messages);
        res
    }
}<|MERGE_RESOLUTION|>--- conflicted
+++ resolved
@@ -17,16 +17,11 @@
 
 use crate::{
     access_log::{log_access, log_access_reserve_balanced, Target},
-<<<<<<< HEAD
-    clusters::{clusters_manager::{self, RoutingContext}},
-    listeners::{access_log::AccessLogContext, filter_state::DownstreamConnectionMetadata},
-=======
     clusters::clusters_manager::{self, RoutingContext},
     event_error::{
         find_error_in_chain, ConnectionTerminationDetails, ResponseCodeDetails, UpstreamTransportEventError,
     },
     listeners::{access_log::AccessLogContext, filter_state::DownstreamMetadata},
->>>>>>> 1399147d
     transport::connector::TcpErrorContext,
     AsyncStream, Result,
 };
@@ -92,16 +87,15 @@
 
         access_loggers.with_context_fn(|| InitContext { start_time: std::time::SystemTime::now() });
 
-        
-
-
         let cluster_selector = &self.cluster;
-        info!("Handling request TCP for {} {:?} {:?}", self.listener_name,  cluster_selector, downstream_metadata);
+        info!("Handling request TCP for {} {:?} {:?}", self.listener_name, cluster_selector, downstream_metadata);
         let cluster_id = clusters_manager::resolve_cluster(cluster_selector)
             .ok_or_else(|| "Failed to resolve cluster from specifier".to_owned())?;
-                
-        
-        let routing_context = RoutingContext::Authority(Authority::try_from(downstream_metadata.local_address().to_string())?, downstream_metadata.original_destination_address());
+
+        let routing_context = RoutingContext::Authority(
+            Authority::try_from(downstream_metadata.connection.local_address().to_string())?,
+            downstream_metadata.connection.original_destination_address(),
+        );
 
         let maybe_connector = clusters_manager::get_tcp_connection(cluster_id, routing_context);
         info!("Handling request TCP connector {maybe_connector:?}");
