--- conflicted
+++ resolved
@@ -57,15 +57,14 @@
             Self::FromTlv { original_destination_address, .. } => *original_destination_address,
         }
     }
-<<<<<<< HEAD
     pub fn original_destination_address(&self) -> SocketAddr {
         match self {
             Self::FromSocket { original_destination_address: Some(dst_address), .. } => *dst_address,
-            Self::FromSocket { local_address, original_destination_address: None, .. } =>  *local_address,
+            Self::FromSocket { local_address, original_destination_address: None, .. } => *local_address,
             Self::FromProxyProtocol { original_destination_address, .. } => *original_destination_address,
+            Self::FromTlv { original_destination_address, .. } => *original_destination_address,
         }
-    }    
-=======
+    }
 }
 
 #[derive(Debug, Clone)]
@@ -81,5 +80,4 @@
     {
         Self { connection, server_name: server_name.map(Into::into) }
     }
->>>>>>> 1399147d
 }