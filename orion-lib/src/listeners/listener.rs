--- conflicted
+++ resolved
@@ -379,29 +379,6 @@
             with_histogram!(listeners::DOWNSTREAM_CX_LENGTH_MS, record, ms, &[KeyValue::new("listener", listener_name)]);
         }
 
-<<<<<<< HEAD
-=======
-        let downstream_metadata = if let Some(config) = proxy_protocol_config.as_ref() {
-            let reader = ProxyProtocolReader::new(Arc::clone(config));
-            let (metadata, new_stream) = reader.try_read_proxy_header(stream, local_address, peer_addr).await?;
-            stream = new_stream;
-            metadata
-        } else {
-            DownstreamConnectionMetadata::FromSocket { peer_address: peer_addr, local_address }
-        };
-
-        let downstream_metadata = if with_tlv_listener_filter {
-            let mut tlv_filter = TlvListenerFilter::default();
-            let (new_stream, tlv_metadata) = tlv_filter.process_stream(stream, local_address, peer_addr).await?;
-            stream = new_stream;
-            tlv_metadata
-        } else {
-            downstream_metadata
-        };
-
-        let downstream_metadata = Arc::new(downstream_metadata);
-
->>>>>>> fd56b8d9
         let server_name = if with_tls_inspector {
             let (tls_result, rewound_stream) = tls_inspector::inspect_client_hello(stream).await;
             stream = rewound_stream;
@@ -462,6 +439,15 @@
             DownstreamConnectionMetadata::FromSocket { peer_address: peer_addr, local_address }
         };
 
+        let connection_metadata = if with_tlv_listener_filter {
+            let mut tlv_filter = TlvListenerFilter::default();
+            let (new_stream, tlv_metadata) = tlv_filter.process_stream(stream, local_address, peer_addr).await?;
+            stream = new_stream;
+            tlv_metadata
+        } else {
+            connection_metadata
+        };
+      
         let selected_filterchain =
             Self::select_filterchain(&filter_chains, &connection_metadata, server_name.as_deref())?;
 
