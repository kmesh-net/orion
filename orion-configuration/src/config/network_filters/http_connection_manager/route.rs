--- conflicted
+++ resolved
@@ -1030,15 +1030,8 @@
                 internal_redirect_policy,
                 internal_redirect_action,
                 max_internal_redirects,
-                hedge_policy,
-<<<<<<< HEAD
-                //max_stream_duration,
-                // cluster_specifier,
-                host_rewrite_specifier
-=======
-                max_stream_duration // cluster_specifier,
-                                    // host_rewrite_specifier
->>>>>>> 1399147d
+                hedge_policy // cluster_specifier,
+                             // host_rewrite_specifier
             )?;
             let cluster_not_found_response_code =
                 parse_cluster_not_found_response_code(cluster_not_found_response_code)?;
