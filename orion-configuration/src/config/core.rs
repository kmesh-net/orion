--- conflicted
+++ resolved
@@ -263,18 +263,14 @@
         }
     }
 
-<<<<<<< HEAD
     #[derive(Debug, Eq, PartialEq, Serialize, Deserialize, Clone, Hash)]
-=======
-    #[derive(Debug, Clone, PartialEq, Eq, Serialize, Deserialize)]
->>>>>>> 1399147d
     pub enum Address {
         Socket(SocketAddr),
         Internal(InternalAddress),
         Pipe(String, u32),
     }
 
-    #[derive(Debug, Clone, PartialEq, Eq, Serialize, Deserialize)]
+    #[derive(Debug, Clone, PartialEq, Eq, Serialize, Deserialize, Hash)]
     pub struct InternalAddress {
         pub server_listener_name: String,
         pub endpoint_id: Option<String>,
