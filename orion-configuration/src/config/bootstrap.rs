// Copyright 2025 The kmesh Authors
//
//
// Licensed under the Apache License, Version 2.0 (the "License");
// you may not use this file except in compliance with the License.
// You may obtain a copy of the License at
//
//   http://www.apache.org/licenses/LICENSE-2.0
//
// Unless required by applicable law or agreed to in writing, software
// distributed under the License is distributed on an "AS IS" BASIS,
// WITHOUT WARRANTIES OR CONDITIONS OF ANY KIND, either express or implied.
// See the License for the specific language governing permissions and
// limitations under the License.
//
//

use std::time::Duration;

use crate::config::{
    cluster::Cluster, common::is_default, core::Address, listener::Listener, metrics::StatsSink, secret::Secret,
};
use compact_str::CompactString;
use serde::{Deserialize, Serialize};

#[derive(Debug, Clone, Serialize, Deserialize, Default, PartialEq)]
pub struct Bootstrap {
    #[serde(with = "serde_yaml::with::singleton_map_recursive", skip_serializing_if = "is_default", default)]
    pub static_resources: StaticResources,
    #[serde(skip_serializing_if = "Option::is_none", default = "Default::default")]
    pub dynamic_resources: Option<DynamicResources>,
    #[serde(skip_serializing_if = "Option::is_none", default = "Default::default")]
    pub node: Option<Node>,
    #[serde(skip_serializing_if = "Option::is_none", default = "Default::default")]
    pub admin: Option<Admin>,
    #[serde(skip_serializing_if = "Option::is_none", default = "Default::default")]
    pub stats_flush_interval: Option<Duration>,
    #[serde(skip_serializing_if = "Vec::is_empty", default = "Default::default")]
    pub stats_sinks: Vec<StatsSink>,
    #[serde(skip_serializing_if = "Vec::is_empty", default)]
    pub bootstrap_extensions: Vec<BootstrapExtension>,
}

impl Bootstrap {
    pub fn get_ads_configs(&self) -> &[CompactString] {
        self.dynamic_resources.as_ref().map(|dr| dr.grpc_cluster_specifiers.as_slice()).unwrap_or_default()
    }
}

#[derive(Debug, Clone, Serialize, Deserialize, Default)]
pub struct Node {
    pub id: CompactString,
    pub cluster_id: CompactString,
    #[serde(skip_serializing, skip_deserializing)]
    pub metadata: Option<orion_data_plane_api::envoy_data_plane_api::google::protobuf::Struct>,
}

impl Eq for Node {}

impl PartialEq for Node {
    fn eq(&self, other: &Self) -> bool {
        self.id == other.id && self.cluster_id == other.cluster_id
    }
}

impl Node {
    pub fn service_name(&self) -> &str {
        if !self.id.is_empty() {
            &self.id
        } else if !self.cluster_id.is_empty() {
            &self.cluster_id
        } else {
            "unknown_service:orion"
        }
    }
}

#[derive(Debug, Clone, Serialize, Deserialize, PartialEq, Eq)]
pub struct DynamicResources {
    pub grpc_cluster_specifiers: Vec<CompactString>,
}

#[derive(Debug, Clone, Serialize, Deserialize, PartialEq, Eq)]
pub struct Admin {
    pub address: Address,
}

#[derive(Debug, Clone, Serialize, Deserialize, PartialEq, Eq)]
#[serde(tag = "name")]
pub enum BootstrapExtension {
    #[serde(rename = "internal_listener")]
    InternalListener(InternalListenerBootstrap),
}

#[derive(Debug, Clone, Serialize, Deserialize, PartialEq, Eq)]
pub struct InternalListenerBootstrap {
    #[serde(skip_serializing_if = "Option::is_none", default)]
    pub buffer_size_kb: Option<u32>,
}

#[derive(Debug, Clone, Serialize, Deserialize, Default, PartialEq)]
pub struct StaticResources {
    #[serde(skip_serializing_if = "Vec::is_empty", default = "Default::default")]
    pub listeners: Vec<Listener>,
    #[serde(skip_serializing_if = "Vec::is_empty", default = "Default::default")]
    pub clusters: Vec<Cluster>,
    #[serde(skip_serializing_if = "Vec::is_empty", default = "Default::default")]
    pub secrets: Vec<Secret>,
}

#[cfg(feature = "envoy-conversions")]
mod envoy_conversions {
    #![allow(deprecated)]
    use super::{
        Admin, Bootstrap, BootstrapExtension, DynamicResources, InternalListenerBootstrap, Node, StaticResources,
    };
    use crate::config::{common::*, core::envoy_conversions::SocketAddressWrapper, grpc::Duration, metrics::StatsSink};
    use compact_str::CompactString;
    use orion_data_plane_api::envoy_data_plane_api::{
        envoy::{
            config::{
                bootstrap::v3::{
                    bootstrap::{DynamicResources as EnvoyDynamicResources, StaticResources as EnvoyStaticResources},
                    Admin as EnvoyAdmin, Bootstrap as EnvoyBootstrap,
                },
                core::v3::{
                    address,
                    grpc_service::{EnvoyGrpc, TargetSpecifier as EnvoyGrpcTargetSpecifier},
                    ApiConfigSource as EnvoyApiConfigSource, GrpcService as EnvoyGrpcService, Node as EnvoyNode,
                    TypedExtensionConfig as EnvoyTypedExtensionConfig,
                },
                metrics::v3::stats_sink::ConfigType,
            },
            extensions::bootstrap::internal_listener::v3::InternalListener as EnvoyInternalListener,
        },
        prost::Message,
    };

    impl Bootstrap {
        pub fn deserialize_from_envoy<R: std::io::Read>(rdr: R) -> Result<Self, GenericError> {
            let envoy: EnvoyBootstrap =
                orion_data_plane_api::decode::from_serde_deserializer(serde_yaml::Deserializer::from_reader(rdr))
                    .map_err(|e| GenericError::from_msg_with_cause("failed to deserialize envoy bootstrap", e))?;
            envoy.try_into()
        }
    }

    impl TryFrom<EnvoyBootstrap> for Bootstrap {
        type Error = GenericError;
        fn try_from(envoy: EnvoyBootstrap) -> Result<Self, Self::Error> {
            let EnvoyBootstrap {
                node,
                node_context_params,
                static_resources,
                dynamic_resources,
                cluster_manager,
                hds_config,
                flags_path,
                stats_sinks,
                deferred_stat_options: _,
                stats_config: _,
                stats_flush_interval,
                watchdog,
                watchdogs,
                tracing,
                layered_runtime: _,
                admin,
                overload_manager,
                enable_dispatcher_stats,
                header_prefix,
                stats_server_version_override,
                use_tcp_for_dns_lookups,
                dns_resolution_config,
                typed_dns_resolver_config,
                bootstrap_extensions: _,
                fatal_actions,
                config_sources,
                default_config_source,
                default_socket_interface,
                certificate_provider_instances,
                inline_headers,
                perf_tracing_file_path,
                default_regex_engine,
                xds_delegate_extension,
                xds_config_tracker_extension,
                listener_manager,
                application_log_config: _,
                grpc_async_client_manager_config,
                stats_flush,
                memory_allocator_manager,
                ..
            } = envoy;
            unsupported_field!(
                // node,
                node_context_params,
                // static_resources,
                // dynamic_resources,
                cluster_manager,
                hds_config,
                flags_path,
                // stats_sinks,
                //deferred_stat_options,
                //stats_config,
                // stats_flush_interval,
                watchdog,
                watchdogs,
                tracing,
                //layered_runtime,
                //admin,
                overload_manager,
                enable_dispatcher_stats,
                header_prefix,
                stats_server_version_override,
                use_tcp_for_dns_lookups,
                dns_resolution_config,
                typed_dns_resolver_config,
<<<<<<< HEAD
                //bootstrap_extensions,
=======
                // bootstrap_extensions,
>>>>>>> 1399147d
                fatal_actions,
                config_sources,
                default_config_source,
                default_socket_interface,
                certificate_provider_instances,
                inline_headers,
                perf_tracing_file_path,
                default_regex_engine,
                xds_delegate_extension,
                xds_config_tracker_extension,
                listener_manager,
                //application_log_config,
                grpc_async_client_manager_config,
                stats_flush,
                memory_allocator_manager
            )?;
            let static_resources = convert_opt!(static_resources)?;
            let dynamic_resources =
                dynamic_resources.map(DynamicResources::try_from).transpose().with_node("dynamic_resources")?;
            let node = node.map(Node::try_from).transpose().with_node("node")?;
            let admin = admin.map(Admin::try_from).transpose().with_node("admin")?;
            let stats_flush_interval = stats_flush_interval
                .map(|d| Duration::try_from(d).map(|d| d.0))
                .transpose()
                .with_node("stats_flush_interval")?;

            let stats_sinks = stats_sinks
                .into_iter()
                .filter_map(|s| s.config_type)
                .map(|c| {
                    let ConfigType::TypedConfig(any_config) = c;
                    StatsSink::try_from(any_config)
                })
                .collect::<Result<Vec<_>, _>>()
                .with_node("stats_sinks")?;

            let bootstrap_extensions = bootstrap_extensions
                .into_iter()
                .map(BootstrapExtension::try_from)
                .collect::<Result<Vec<_>, _>>()
                .with_node("bootstrap_extensions")?;

            Ok(Self {
                static_resources,
                node,
                dynamic_resources,
                admin,
                stats_flush_interval,
                stats_sinks,
                bootstrap_extensions,
            })
        }
    }
    impl TryFrom<EnvoyNode> for Node {
        type Error = GenericError;
        fn try_from(value: EnvoyNode) -> Result<Self, Self::Error> {
            let EnvoyNode {
                id,
                cluster,
                metadata,
                dynamic_parameters,
                locality: _,
                user_agent_name,
                extensions: _,
                client_features,
                listening_addresses,
                user_agent_version_type,
            } = value;
            unsupported_field!(
                // id,
                //cluster,
                //metadata,
                dynamic_parameters,
                //locality,
                user_agent_name,
                //extensions,
                client_features,
                listening_addresses,
                user_agent_version_type
            )?;

            let id = required!(id)?.into();
            let cluster = required!(cluster)?.into();
            Ok(Self { id, cluster_id: cluster, metadata })
        }
    }
    impl TryFrom<EnvoyDynamicResources> for DynamicResources {
        type Error = GenericError;
        fn try_from(value: EnvoyDynamicResources) -> Result<Self, Self::Error> {
            let EnvoyDynamicResources {
                lds_config: _,
                lds_resources_locator,
                cds_config: _,
                cds_resources_locator,
                ads_config,
            } = value;
            unsupported_field!(lds_resources_locator, cds_resources_locator)?;
            let EnvoyApiConfigSource {
                api_type: _,
                transport_api_version: _,
                cluster_names: _,
                grpc_services,
                refresh_delay,
                request_timeout,
                rate_limit_settings,
                set_node_on_first_message_only: _,
                config_validators,
            } = required!(ads_config)?;
            let grpc_cluster_specifiers = (|| -> Result<_, GenericError> {
                unsupported_field!(
                    //todo(hayley): are these required to be set?
                    // api_type,
                    // transport_api_version,
                    // cluster_names,
                    // grpc_services,
                    refresh_delay,
                    request_timeout,
                    rate_limit_settings,
                    //set_node_on_first_message_only,
                    config_validators
                )?;
                (|| -> Result<_, GenericError> {
                    let mut cluster_specifiers = Vec::new();

                    for EnvoyGrpcService { timeout, initial_metadata, target_specifier, retry_policy } in
                        required!(grpc_services)?
                    {
                        unsupported_field!(timeout, initial_metadata, retry_policy)?;
                        match required!(target_specifier)? {
                            EnvoyGrpcTargetSpecifier::EnvoyGrpc(EnvoyGrpc {
                                cluster_name,
                                authority,
                                retry_policy,
                                max_receive_message_length,
                                skip_envoy_headers,
                            }) => {
                                unsupported_field!(
                                    authority,
                                    retry_policy,
                                    max_receive_message_length,
                                    skip_envoy_headers
                                )
                                .with_node("target_specifier")?;
                                let cluster_name = required!(cluster_name).with_node("target_specifier")?;
                                cluster_specifiers.push(CompactString::from(cluster_name))
                            },
                            EnvoyGrpcTargetSpecifier::GoogleGrpc(_) => {
                                return Err(GenericError::unsupported_variant("GoogleGrpc"))
                                    .with_node("target_specifier");
                            },
                        }
                    }
                    Ok(cluster_specifiers)
                })()
                .with_node("grpc_services")
            })()
            .with_node("ads_config")?;
            Ok(DynamicResources { grpc_cluster_specifiers })
        }
    }
    impl TryFrom<EnvoyStaticResources> for StaticResources {
        type Error = GenericError;
        fn try_from(envoy: EnvoyStaticResources) -> Result<Self, Self::Error> {
            let EnvoyStaticResources { listeners, clusters, secrets } = envoy;
            let listeners = convert_vec!(listeners)?;
            let secrets = convert_vec!(secrets)?;
            let clusters = convert_vec!(clusters)?;
            Ok(Self { listeners, clusters, secrets })
        }
    }

    impl TryFrom<EnvoyAdmin> for Admin {
        type Error = GenericError;
        fn try_from(envoy: EnvoyAdmin) -> Result<Self, Self::Error> {
            let EnvoyAdmin {
                access_log: _,
                access_log_path,
                profile_path: _,
                address,
                socket_options,
                ignore_global_conn_limit: _,
            } = envoy;
            unsupported_field!(access_log_path, socket_options)?;
            let address = match required!(address)?
                .address
                .ok_or(GenericError::MissingField("address is mandatory to setup admin interface"))?
            {
                address::Address::SocketAddress(sa) => {
                    let wrapper: SocketAddressWrapper = sa.try_into()?;
                    wrapper.0
                },
                _ => {
                    return Err(GenericError::UnsupportedVariant(std::borrow::Cow::Borrowed(
                        "Only SocketAddress is supported",
                    )));
                },
            };
            Ok(Self { address: crate::config::core::Address::Socket(address) })
        }
    }

    impl TryFrom<EnvoyTypedExtensionConfig> for BootstrapExtension {
        type Error = GenericError;
        fn try_from(value: EnvoyTypedExtensionConfig) -> Result<Self, Self::Error> {
            let EnvoyTypedExtensionConfig { name, typed_config } = value;
            let name = required!(name)?;
            let typed_config = required!(typed_config)?;

            match name.as_str() {
                "internal_listener" => {
                    if typed_config.type_url
                        == "type.googleapis.com/envoy.extensions.bootstrap.internal_listener.v3.InternalListener"
                    {
                        let internal_listener = EnvoyInternalListener::decode(typed_config.value.as_slice())
                            .map_err(|e| GenericError::from_msg_with_cause("Failed to decode InternalListener", e))?;
                        Ok(BootstrapExtension::InternalListener(internal_listener.try_into()?))
                    } else {
                        Err(GenericError::from_msg(format!(
                            "Unsupported bootstrap extension type: {}",
                            typed_config.type_url
                        )))
                    }
                },
                _ => Err(GenericError::unsupported_variant(name)),
            }
        }
    }

    impl TryFrom<EnvoyInternalListener> for InternalListenerBootstrap {
        type Error = GenericError;
        fn try_from(value: EnvoyInternalListener) -> Result<Self, Self::Error> {
            let EnvoyInternalListener { buffer_size_kb } = value;
            let buffer_size_kb = buffer_size_kb.map(|v| v.value);
            Ok(Self { buffer_size_kb })
        }
    }
}<|MERGE_RESOLUTION|>--- conflicted
+++ resolved
@@ -172,7 +172,7 @@
                 use_tcp_for_dns_lookups,
                 dns_resolution_config,
                 typed_dns_resolver_config,
-                bootstrap_extensions: _,
+                bootstrap_extensions,
                 fatal_actions,
                 config_sources,
                 default_config_source,
@@ -214,11 +214,7 @@
                 use_tcp_for_dns_lookups,
                 dns_resolution_config,
                 typed_dns_resolver_config,
-<<<<<<< HEAD
                 //bootstrap_extensions,
-=======
-                // bootstrap_extensions,
->>>>>>> 1399147d
                 fatal_actions,
                 config_sources,
                 default_config_source,
