// Copyright 2025 The kmesh Authors
//
//
// Licensed under the Apache License, Version 2.0 (the "License");
// you may not use this file except in compliance with the License.
// You may obtain a copy of the License at
//
//   http://www.apache.org/licenses/LICENSE-2.0
//
// Unless required by applicable law or agreed to in writing, software
// distributed under the License is distributed on an "AS IS" BASIS,
// WITHOUT WARRANTIES OR CONDITIONS OF ANY KIND, either express or implied.
// See the License for the specific language governing permissions and
// limitations under the License.
//
//

pub mod health_check;
pub use health_check::HealthCheck;
pub mod http_protocol_options;
pub use http_protocol_options::HttpProtocolOptions;
pub mod cluster_specifier;
pub use cluster_specifier::ClusterSpecifier;


use crate::config::{core::Address, transport::BindDeviceOptions, ConfigSource};

use super::{
    common::{is_default, MetadataKey},
    secret::TlsCertificate,
    transport::{CommonTlsValidationContext, TlsParameters, UpstreamTransportSocketConfig},
};

use compact_str::CompactString;
use http::{HeaderName};
use serde::{Deserialize, Deserializer, Serialize, Serializer};
use std::{fmt::Display, net::SocketAddr, num::NonZeroU32, time::Duration};
#[derive(Debug, Clone, Deserialize, Serialize, PartialEq)]
pub struct Cluster {
    pub name: CompactString,
    #[serde(flatten)]
    pub discovery_settings: ClusterDiscoveryType,
    #[serde(skip_serializing_if = "Option::is_none", default = "Default::default")]
    pub transport_socket: Option<UpstreamTransportSocketConfig>,
    #[serde(default = "Default::default")]
    pub bind_device_options: BindDeviceOptions,
    #[serde(skip_serializing_if = "is_default", default)]
    pub load_balancing_policy: LbPolicy,
    #[serde(skip_serializing_if = "is_default", default)]
    pub http_protocol_options: HttpProtocolOptions,
    #[serde(skip_serializing_if = "Option::is_none", default = "Default::default")]
    pub health_check: Option<HealthCheck>,
    #[serde(with = "humantime_serde")]
    #[serde(skip_serializing_if = "Option::is_none", default = "Default::default")]
    pub connect_timeout: Option<Duration>,
    #[serde(with = "humantime_serde")]
    #[serde(skip_serializing_if = "Option::is_none", default = "Default::default")]
    pub cleanup_interval: Option<Duration>,
    #[serde(skip_serializing_if = "Option::is_none", default = "Default::default")]
    pub internal_transport_socket: Option<TransportSocket>,
}

#[derive(Clone, Debug, Serialize, Deserialize, PartialEq, Eq)]
pub struct ClusterLoadAssignment {
    #[serde(
        serialize_with = "simplify_locality_lb_endpoints",
        deserialize_with = "deser_through::<LocalityLbEndpointsDeser,_,_>"
    )]
    pub endpoints: Vec<LocalityLbEndpoints>,
    pub cluster_name: String,
}



#[derive(Clone, Debug, Serialize, Deserialize, PartialEq, Eq)]
pub struct EdsClusterConfig {        
    pub service_name: String,    
    pub config_source: Option<ConfigSource>,     
}

fn simplify_locality_lb_endpoints<S: Serializer>(
    value: &Vec<LocalityLbEndpoints>,
    serializer: S,
) -> Result<S::Ok, S::Error> {
    if value.len() == 1 && value[0].priority == 0 {
        simplify_lb_endpoints(&value[0].lb_endpoints, serializer)
    } else {
        value.serialize(serializer)
    }
}

#[derive(Serialize, Deserialize)]
#[serde(untagged)]
enum LocalityLbEndpointsDeser {
    LocalityLbEndpoints(Vec<LocalityLbEndpoints>),
    Simplified(LbEndpointVecDeser),
}

impl From<LocalityLbEndpointsDeser> for Vec<LocalityLbEndpoints> {
    fn from(value: LocalityLbEndpointsDeser) -> Self {
        match value {
            LocalityLbEndpointsDeser::Simplified(simple) => {
                vec![LocalityLbEndpoints { priority: 0, lb_endpoints: simple.into() }]
            },
            LocalityLbEndpointsDeser::LocalityLbEndpoints(vec) => vec,
        }
    }
}

#[derive(Clone, Debug, PartialEq, Eq, Serialize, Deserialize)]
pub struct LocalityLbEndpoints {
    pub priority: u32,
    #[serde(serialize_with = "simplify_lb_endpoints", deserialize_with = "deser_through::<LbEndpointVecDeser,_,_>")]
    pub lb_endpoints: Vec<LbEndpoint>,
}

fn simplify_lb_endpoints<S: Serializer>(value: &Vec<LbEndpoint>, serializer: S) -> Result<S::Ok, S::Error> {
    if value.iter().all(|s| is_default(&s.health_status) && s.load_balancing_weight == NonZeroU32::MIN) {
        // Only simplify if all addresses are socket addresses
        let socket_addresses: Vec<SocketAddr> = value
            .iter()
            .filter_map(|endpoint| match &endpoint.address {
                EndpointAddress::Socket(addr) => Some(*addr),
                EndpointAddress::Internal(_) => None,
            })
            .collect();

        if socket_addresses.len() == value.len() {
            socket_addresses.serialize(serializer)
        } else {
            value.serialize(serializer)
        }
    } else {
        value.serialize(serializer)
    }
}

#[derive(Serialize, Deserialize)]
#[serde(untagged)]
enum LbEndpointVecDeser {
    LbEndpoints(Vec<LbEndpoint>),
    SocketAddr(Vec<SocketAddr>),
    Address(Vec<Address>),
}

impl From<LbEndpointVecDeser> for Vec<LbEndpoint> {
    fn from(value: LbEndpointVecDeser) -> Self {
        match value {
            LbEndpointVecDeser::SocketAddr(socket_addrs) => socket_addrs
                .into_iter()
                .map(|socket_addr| LbEndpoint {
                    address: EndpointAddress::Socket(socket_addr),
                    health_status: HealthStatus::default(),
                    load_balancing_weight: NonZeroU32::MIN,
                })
                .collect(),
            LbEndpointVecDeser::Address(address) => address
                .into_iter()
                .filter_map(|address| match address {
                    Address::Socket(socket_addr) => Some(LbEndpoint {
                        address: EndpointAddress::Socket(socket_addr),
                        health_status: HealthStatus::default(),
                        load_balancing_weight: NonZeroU32::MIN,
                    }),
                    Address::Internal(internal_addr) => Some(LbEndpoint {
                        address: EndpointAddress::Internal(InternalEndpointAddress {
                            server_listener_name: internal_addr.server_listener_name.into(),
                            endpoint_id: internal_addr.endpoint_id.map(|id| id.into()),
                        }),
                        health_status: HealthStatus::default(),
                        load_balancing_weight: NonZeroU32::MIN,
                    }),
                    Address::Pipe(_, _) => None, // Skip pipe addresses
                })
                .collect(),
            LbEndpointVecDeser::LbEndpoints(vec) => vec,
        }
    }
}

fn deser_through<'de, In: Deserialize<'de>, Out: From<In>, D: Deserializer<'de>>(
    deserializer: D,
) -> Result<Out, D::Error> {
    In::deserialize(deserializer).map(Out::from)
}

#[derive(Clone, Debug, Serialize, Deserialize, PartialEq, Eq)]
pub struct LbEndpoint {
    pub address: EndpointAddress,
    #[serde(skip_serializing_if = "is_default", default)]
    pub health_status: HealthStatus,
    pub load_balancing_weight: NonZeroU32,
}

#[derive(Clone, Debug, Serialize, Deserialize, PartialEq, Eq)]
#[serde(untagged)]
pub enum EndpointAddress {
    Socket(SocketAddr),
    Internal(InternalEndpointAddress),
}

impl EndpointAddress {
    pub fn into_addr(self) -> Result<SocketAddr, String> {
        match self {
            EndpointAddress::Socket(addr) => Ok(addr),
            EndpointAddress::Internal(_) => Err("Cannot convert internal address to socket address".to_string()),
        }
    }
}

#[derive(Clone, Debug, Serialize, Deserialize, PartialEq, Eq, PartialOrd, Ord)]
pub struct InternalEndpointAddress {
    pub server_listener_name: CompactString,
    pub endpoint_id: Option<CompactString>,
}

#[derive(Clone, Debug, Serialize, Deserialize, PartialEq, Eq)]
#[serde(tag = "name")]
pub enum TransportSocket {
    #[serde(rename = "internal_upstream")]
    InternalUpstream(InternalUpstreamTransport),
    #[serde(rename = "raw_buffer")]
    RawBuffer,
}

#[derive(Clone, Debug, Serialize, Deserialize, PartialEq, Eq)]
pub struct InternalUpstreamTransport {
    #[serde(skip_serializing_if = "Vec::is_empty", default)]
    pub passthrough_metadata: Vec<MetadataValueSource>,
    pub transport_socket: Box<TransportSocket>,
}

#[derive(Clone, Debug, Serialize, Deserialize, PartialEq, Eq)]
pub struct MetadataValueSource {
    pub kind: MetadataKind,
    pub name: CompactString,
}

#[derive(Clone, Debug, Serialize, Deserialize, PartialEq, Eq)]
#[serde(tag = "type")]
pub enum MetadataKind {
    #[serde(rename = "host")]
    Host,
    #[serde(rename = "route")]
    Route,
    #[serde(rename = "cluster")]
    Cluster,
}

#[derive(Clone, Debug, Copy, PartialEq, Eq, Serialize, Deserialize, Default)]
pub enum HealthStatus {
    #[default]
    Healthy,
    Unhealthy,
}

impl Display for HealthStatus {
    fn fmt(&self, f: &mut std::fmt::Formatter<'_>) -> std::fmt::Result {
        write!(
            f,
            "{}",
            match self {
                HealthStatus::Healthy => "Healthy",
                HealthStatus::Unhealthy => "Unhealthy",
            }
        )
    }
}

#[derive(Clone, Debug, Deserialize, Serialize, PartialEq, Eq)]
#[serde(tag = "discovery", content = "discovery_settings")]
pub enum ClusterDiscoveryType {
    #[serde(rename = "static")]
    Static(ClusterLoadAssignment),
    #[serde(rename = "stict_dns")]
    StrictDns(ClusterLoadAssignment),
    // The ClusterLoadAssignment is optional for EDS clusters since it cannot be
    // configured statically in the bootstrap, but we need to assign it to the
    // serializable type when returning the EDS cluster running configuration
    // through admin config_dump API
    #[serde(rename = "EDS")]
    Eds(Option<ClusterLoadAssignment>, Option<EdsClusterConfig>),
    #[serde(rename = "ORIGINAL_DST")]
    OriginalDst(OriginalDstConfig),
}

#[derive(Clone, Debug, Serialize, Deserialize, PartialEq, Eq, Default)]
#[serde(rename_all = "snake_case")]
pub enum OriginalDstRoutingMethod {
    #[serde(rename = "use_http_header")]
    HttpHeader {
        #[serde(with = "http_serde_ext::header_name::option", skip_serializing_if = "Option::is_none", default)]
        http_header_name: Option<HeaderName>,
    },
    #[serde(rename = "metadata_key")]
    MetadataKey(MetadataKey),
    #[default]
    Default,
}

#[derive(Clone, Debug, Serialize, Deserialize, PartialEq, Eq, Default)]
pub struct OriginalDstConfig {
    #[serde(flatten)]
    pub routing_method: OriginalDstRoutingMethod,
    #[serde(skip_serializing_if = "Option::is_none", default)]
    pub upstream_port_override: Option<u16>,
}

#[derive(Clone, Debug, Serialize, Deserialize, PartialEq, Eq)]
pub struct TlsConfig {
    //todo(hayley): This field is not marked as required by envoy
    // but sni is required in our client TLS stack.
    //  We could technically fall back to using the endpoint adress/name for the sni
    // where no sni is configured here but that would require a major refactor.
    // previous behaviour was to set sni to the empty string if missing.
    pub sni: CompactString,
    #[serde(skip_serializing_if = "is_default", default)]
    pub parameters: TlsParameters,
    #[serde(skip_serializing_if = "Option::is_none", default = "Default::default", flatten)]
    pub secret: Option<TlsSecret>,
    #[serde(skip_serializing_if = "Option::is_none", default = "Default::default", flatten)]
    pub validation_context: Option<CommonTlsValidationContext>,
}

#[derive(Clone, Debug, Serialize, Deserialize, PartialEq, Eq)]
#[serde(rename_all = "snake_case")]
pub enum TlsSecret {
    #[serde(rename = "tls_certificate_sds")]
    SdsConfig(CompactString),
    #[serde(rename = "tls_certificate")]
    Certificate(TlsCertificate),
}

#[derive(Debug, Clone, Copy, Deserialize, Serialize, PartialEq, Eq, Default)]
#[serde(rename_all = "snake_case")]
pub enum LbPolicy {
    #[default]
    RoundRobin,
    Random,
    LeastRequest,
    RingHash,
    Maglev,
    ClusterProvided,
}

#[cfg(feature = "envoy-conversions")]
mod envoy_conversions {
    #![allow(deprecated)]
    use super::{
        health_check::{ClusterHostnameError, HealthCheck, HealthCheckProtocol},
        Cluster, ClusterDiscoveryType, ClusterLoadAssignment, EndpointAddress, HealthStatus, HttpProtocolOptions,
        InternalEndpointAddress, InternalUpstreamTransport, LbEndpoint, LbPolicy, LocalityLbEndpoints, MetadataKind,
        MetadataValueSource, OriginalDstConfig, OriginalDstRoutingMethod, TlsConfig, TlsSecret, TransportSocket,
    };
    use crate::config::{
        cluster::EdsClusterConfig, common::*, core::Address, transport::{
            BindAddress, BindDeviceOptions, CommonTlsContext, Secrets, SupportedEnvoyTransportSocket, UpstreamTransportSocketConfig
        }, util::duration_from_envoy, ConfigSource
    };
    use compact_str::CompactString;
    use orion_data_plane_api::envoy_data_plane_api::{
        envoy::{
            config::{
                cluster::v3::{
                    cluster::{
                        ClusterDiscoveryType as EnvoyClusterDiscoveryType, DiscoveryType as EnvoyDiscoveryType, EdsClusterConfig as EnvoyEdsClusterConfig , LbConfig as EnvoyLbConfig, LbPolicy as EnvoyLbPolicy
                    },
                    Cluster as EnvoyCluster,
                },
                core::v3::{
                    BindConfig as EnvoyBindConfig, HealthStatus as EnvoyHealthStatus,
                    TransportSocket as EnvoyTransportSocket,
                },
                endpoint::v3::{
                    lb_endpoint::HostIdentifier as EnvoyHostIdentifier,
                    ClusterLoadAssignment as EnvoyClusterLoadAssignment, Endpoint as EnvoyEndpoint,
                    LbEndpoint as EnvoyLbEndpoint, LocalityLbEndpoints as EnvoyLocalityLbEndpoints,
                },
            },
            extensions::transport_sockets::{
                internal_upstream::v3::{
                    internal_upstream_transport::MetadataValueSource as EnvoyMetadataValueSource,
                    InternalUpstreamTransport as EnvoyInternalUpstreamTransport,
                },
                tls::v3::UpstreamTlsContext,
            },
            r#type::metadata::v3::{
                metadata_key::path_segment::Segment, metadata_kind::Kind as EnvoyMetadataKindType,
                MetadataKind as EnvoyMetadataKind,
            },
        },
        google::protobuf::Any,
        prost::Message,
    };

    use http::HeaderName;
    use tracing::warn;
    use std::{collections::BTreeSet, num::NonZeroU32};

    impl TryFrom<EnvoyCluster> for Cluster {
        type Error = GenericError;
        fn try_from(envoy: EnvoyCluster) -> Result<Self, Self::Error> {
            let EnvoyCluster {
                transport_socket_matches: _,
                name,
                alt_stat_name: _,
                eds_cluster_config,
                connect_timeout,
                per_connection_buffer_limit_bytes,
                lb_policy,
                load_assignment,
                health_checks,
                max_requests_per_connection: _,
                circuit_breakers: _,
                upstream_http_protocol_options,
                common_http_protocol_options,
                http_protocol_options,
                http2_protocol_options,
                typed_extension_protocol_options,
                dns_refresh_rate,
                dns_failure_refresh_rate,
                respect_dns_ttl,
                dns_lookup_family,
                dns_resolvers,
                use_tcp_for_dns_lookups,
                dns_resolution_config,
                typed_dns_resolver_config,
                wait_for_warm_on_init,
                outlier_detection,
                cleanup_interval,
                upstream_bind_config,
                lb_subset_config,
                common_lb_config: _,
                transport_socket,
                metadata: _,
                protocol_selection,
                upstream_connection_options: _,
                close_connections_on_host_health_failure,
                ignore_health_on_host_removal,
                filters: _,
                load_balancing_policy,
                lrs_server,
                track_timeout_budgets,
                upstream_config,
                track_cluster_stats,
                preconnect_policy,
                connection_pool_per_downstream_connection,
                cluster_discovery_type,
                lb_config,
                dns_jitter,
                lrs_report_endpoint_metrics,
            } = envoy;
            let name = required!(name)?;
            (|| -> Result<Self, GenericError> {
                unsupported_field!(
                    //transport_socket_matches,
                    // name,
                    //alt_stat_name,
                    //eds_cluster_config,
                    // connect_timeout,
                    per_connection_buffer_limit_bytes,
                    // lb_policy,
                    // load_assignment,
                    // health_checks,
                    //max_requests_per_connection,
                    //circuit_breakers,
                    upstream_http_protocol_options,
                    common_http_protocol_options,
                    http_protocol_options,
                    http2_protocol_options,
                    // typed_extension_protocol_options,
                    dns_refresh_rate,
                    dns_failure_refresh_rate,
                    respect_dns_ttl,
                    dns_lookup_family,
                    dns_resolvers,
                    use_tcp_for_dns_lookups,
                    dns_resolution_config,
                    typed_dns_resolver_config,
                    wait_for_warm_on_init,
                    outlier_detection,
                    // cleanup_interval,
                    // upstream_bind_config,
                    lb_subset_config,
                    //common_lb_config,
                    // transport_socket,
                    //metadata,
                    protocol_selection,
                    //upstream_connection_options,
                    close_connections_on_host_health_failure,
                    ignore_health_on_host_removal,
                    //filters,
                    load_balancing_policy,
                    lrs_server,
                    track_timeout_budgets,
                    upstream_config,
                    track_cluster_stats,
                    preconnect_policy,
                    connection_pool_per_downstream_connection,
                    dns_jitter, // cluster_discovery_type,
                    lrs_report_endpoint_metrics
                    // lb_config

                )?;

                let original_dst_config = if let Some(lb_config_type) = &lb_config {
                    // `lb_config` is a synthetic enum created when parsing the configuration,
                    // we can't report it as the actual offending field
                    match lb_config_type {
                        EnvoyLbConfig::RingHashLbConfig(_) => Err(GenericError::UnsupportedField("ring_hash_lb_config")),
                        EnvoyLbConfig::MaglevLbConfig(_) => Err(GenericError::UnsupportedField("maglev_lb_config")),
                        EnvoyLbConfig::OriginalDstLbConfig(config) => {
                            let routing_method = if config.use_http_header {
                                if config.metadata_key.is_some() {
                                    return Err(GenericError::from_msg(
                                        "use_http_header and metadata_key cannot both be specified - they are mutually exclusive"
                                    ).with_node("original_dst_lb_config"));
                                }
                                OriginalDstRoutingMethod::HttpHeader {
                                    http_header_name: if config.http_header_name.is_empty() {
                                        None
                                    } else {
                                        Some(HeaderName::try_from(&config.http_header_name)
                                            .map_err(|e| GenericError::from_msg_with_cause(
                                                format!("Invalid header name: '{}'", config.http_header_name),
                                                e
                                            ).with_node("http_header_name"))?)
                                    },
                                }
                            } else if let Some(metadata_key) = &config.metadata_key {
                                let key = CompactString::from(&metadata_key.key);
                                let path = metadata_key.path.iter()
                                    .filter_map(|path_segment| {
                                        if let Some(segment) = &path_segment.segment {
                                            match segment {
                                                Segment::Key(key_str) => {
                                                    Some(CompactString::from(key_str))
                                                }
                                            }
                                        } else {
                                            None
                                        }
                                    })
                                    .collect::<Vec<CompactString>>();
                                OriginalDstRoutingMethod::MetadataKey(MetadataKey { key, path })
                            } else {
                                OriginalDstRoutingMethod::Default
                            };
                            let upstream_port_override = if let Some(port_value) = &config.upstream_port_override {
                                let port = u16::try_from(port_value.value).map_err(|_| {
                                    GenericError::from_msg(format!("failed to convert {} to a port number", port_value.value))
                                        .with_node("upstream_port_override")
                                })?;
                                Some(port)
                            } else {
                                None
                            };
                            Ok(Some(OriginalDstConfig {
                                routing_method,
                                upstream_port_override,
                            }))
                        },
                        EnvoyLbConfig::LeastRequestLbConfig(_) => {
                            Err(GenericError::UnsupportedField("least_request_lb_config"))
                        },
                        EnvoyLbConfig::RoundRobinLbConfig(_) => Err(GenericError::UnsupportedField("round_robin_lb_config")),
                    }
                } else {
                    Ok(None)
                }?;
                let name = CompactString::from(&name);
                let discovery_type = extract_discovery_type(&required!(cluster_discovery_type)?)
                    .with_node("cluster_discovery_type")?;
                if discovery_type == EnvoyDiscoveryType::OriginalDst {
                    let envoy_lb_policy = EnvoyLbPolicy::from_i32(lb_policy)
                        .ok_or_else(|| GenericError::unsupported_variant(format!("[unknown LbPolicy {lb_policy}]")))
                        .with_node("lb_policy")?;
                    if envoy_lb_policy != EnvoyLbPolicy::ClusterProvided {
                        return Err(GenericError::from_msg("ORIGINAL_DST clusters must use CLUSTER_PROVIDED load balancing policy")
                            .with_node("lb_policy"));
                    }
                }

                let load_assignment = load_assignment.map(ClusterLoadAssignment::try_from);
                let mut cla = match load_assignment{
                    Some(Ok(cla)) => cla,
                    Some(Err(e))=> return Err(e),
                    None => ClusterLoadAssignment{ endpoints: vec![], cluster_name: String::new() },
                };

                cla.cluster_name = name.to_string();
                
                let discovery_settings = ClusterDiscoveryType::try_from((
                    discovery_type,
                    Some(cla),
                    original_dst_config,
                    eds_cluster_config
                ))
                .with_node("cluster_discovery_type")?;
                //fixme(hayley): the envoy protobuf documentation says:
                // > If the address and port are empty, no bind will be performed.
<<<<<<< HEAD
                // but its unclear what adress this is refering to. For now we will always bind.            
                let bind_device_options = if let Some(config) = upstream_bind_config{
                    bind_device_from_bind_config(config)?
                }else{
                    BindDeviceOptions::default()
                };
                
                    
                let transport_socket = transport_socket
                    .map(UpstreamTransportSocketConfig::try_from)
                    .transpose()
                    .with_node("transport_socket")?;
=======
                // but its unclear what adress this is refering to. For now we will always bind.
                let bind_device = upstream_bind_config
                    .map(bind_device_from_bind_config)
                    .transpose()
                    .with_node("upstream_bind_config")?
                    .flatten();
                // Parse transport socket: try internal transport first, then fallback to upstream transport
                let (upstream_transport_socket_config, transport_socket_config) = if let Some(ts) = transport_socket {
                    if let Ok(internal_socket) = TransportSocket::try_from(ts.clone()) {
                        // It's an internal transport socket
                        (None, Some(internal_socket))
                    } else {
                        // It's not an internal transport socket, so try to parse it as a regular upstream transport socket (e.g., TLS)
                        let upstream_socket = UpstreamTransportSocketConfig::try_from(ts).with_node("transport_socket")?;
                        (Some(upstream_socket), None)
                    }
                } else {
                    (None, None)
                };
>>>>>>> 1399147d
                let load_balancing_policy = lb_policy.try_into().with_node("lb_policy")?;
                let http_protocol_options = typed_extension_protocol_options
                    .into_values()
                    .map(HttpProtocolOptions::try_from)
                    .collect::<Result<Vec<_>, GenericError>>()
                    .with_node("typed_extension_protocol_options")?;
                if http_protocol_options.len() > 1 {
                    return Err(GenericError::from_msg(
                        "Only one set of http protocol options can be specified per upstream",
                    ))
                    .with_node("typed_extension_protocol_options");
                }
                let http_protocol_options = http_protocol_options.into_iter().next().unwrap_or_default();
                if health_checks.len() > 1 {
                    return Err(GenericError::from_msg("only one healthcheck per cluster is supported")
                        .with_node("health_check"));
                }
                let health_check = health_checks
                    .into_iter()
                    .next()
                    .map(HealthCheck::try_from)
                    .transpose()
                    .with_index(0)
                    .with_node("health_checks")?;

                // These are soft validations related to the health checkers that are hard to encode in the type system,
                // so we'll try to detect as many of them here and fail now. These validations are done again in the
                // actual health checking code, but since we validated the data here, they should always come clean.
                if let Some(health_check_value) = &health_check {
                    match &health_check_value.protocol {
                        HealthCheckProtocol::Http(http_check) => {
                            // Validate the host name for the HTTP request
                            match http_check.host(&name) {
                                Ok(_) => (),
                                Err(err @ ClusterHostnameError) => {
                                    return Err(GenericError::from_msg_with_cause(
                                        "tried to use the cluster name as the HTTP health check host name (since http_health_check.host was not specified) but failed",
                                        err,
                                    )
                                    .with_node("name"))
                                },
                            }

                            // Validate the HTTP version of the health checker is supported by the HTTP options
                            if http_check.http_version != http_protocol_options.codec {
                                return Err(GenericError::from_msg(
                                    "health check and cluster HTTP versions don't match",
                                )
                                .with_node("codec_client_type")
                                .with_node("http_health_check")
                                .with_index(0)
                                .with_node("health_checks"));
                            }
                        },
                        HealthCheckProtocol::Grpc(_) => {
                            if !http_protocol_options.codec.is_http2() {
                                return Err(GenericError::from_msg("gRPC health checker requires HTTP 2")
                                    .with_node("grpc_health_check")
                                    .with_index(0)
                                    .with_node("health_checks"));
                            }
                        },
                        HealthCheckProtocol::Tcp(_) => (),
                    }
                }

                let connect_timeout = connect_timeout
                    .map(duration_from_envoy)
                    .transpose()
                    .map_err(|_| GenericError::from_msg("Failed to convert connect_timeout into Duration"))
                    .with_node("connect_timeout")?;
                let cleanup_interval = cleanup_interval
                    .map(duration_from_envoy)
                    .transpose()
                    .map_err(|_| GenericError::from_msg("Failed to convert cleanup_interval into Duration"))
                    .with_node("cleanup_interval")?;
                Ok(Self {
                    name,
                    discovery_settings,
<<<<<<< HEAD
                    bind_device_options,
                    transport_socket,
=======
                    bind_device,
                    transport_socket: upstream_transport_socket_config,
>>>>>>> 1399147d
                    load_balancing_policy,
                    http_protocol_options,
                    health_check,
                    connect_timeout,
                    cleanup_interval,
                    internal_transport_socket: transport_socket_config,
                })
            })()
            .with_name(name)
        }
    }

    impl TryFrom<EnvoyClusterLoadAssignment> for ClusterLoadAssignment {
        type Error = GenericError;
        fn try_from(value: EnvoyClusterLoadAssignment) -> Result<Self, Self::Error> {
            let EnvoyClusterLoadAssignment { cluster_name, endpoints, named_endpoints, policy } = value;
            unsupported_field!(named_endpoints, policy)?;
            let ret = (|| -> Result<_, _> {
                let endpoints: Vec<LocalityLbEndpoints> = convert_vec!(endpoints)?;
                if !endpoints.is_empty() {
                    let set_of_priorities = endpoints.iter().map(|e| e.priority).collect::<BTreeSet<u32>>();
                    let n_entries = set_of_priorities.len();
                    let first = set_of_priorities.first().copied().unwrap_or_default();
                    let last = set_of_priorities.last().copied().unwrap_or_default() as usize;
                    if (first, last) != (0, n_entries - 1) {
                        return Err(GenericError::from_msg(
                            "Priorities should range from 0 (highest) to N (lowest) without skipping.",
                        ))
                        .with_node("endpoints");
                    }
                }
                Ok(Self { cluster_name: cluster_name.clone(), endpoints })
            })();
            if !cluster_name.is_empty() {
                return ret.with_name(cluster_name);
            }
            ret
        }
    }

    impl TryFrom<EnvoyLocalityLbEndpoints> for LocalityLbEndpoints {
        type Error = GenericError;
        fn try_from(value: EnvoyLocalityLbEndpoints) -> Result<Self, Self::Error> {
            let EnvoyLocalityLbEndpoints {
                locality:_,
                lb_endpoints,
                load_balancing_weight:_,
                priority,
                proximity,
                lb_config,
                metadata:_,
            } = value;
            unsupported_field!(proximity, lb_config)?;
            let lb_endpoints: Vec<LbEndpoint> = convert_non_empty_vec!(lb_endpoints)?;
            let mut sum = 0u32;
            for lb_endpoint in &lb_endpoints {
                sum = if let Some(x) = sum.checked_add(lb_endpoint.load_balancing_weight.into()) {
                    x
                } else {
                    return Err(GenericError::from_msg("Sum of weights has to be less than 4_294_967_295"))
                        .with_node("lb_endpoints");
                }
            }
            Ok(Self { lb_endpoints, priority })
        }
    }

    impl From<EnvoyHealthStatus> for HealthStatus {
        fn from(value: EnvoyHealthStatus) -> Self {
            match value {
                EnvoyHealthStatus::Healthy | EnvoyHealthStatus::Unknown => HealthStatus::Healthy,
                _ => HealthStatus::Unhealthy,
            }
        }
    }

    impl TryFrom<i32> for HealthStatus {
        type Error = GenericError;
        fn try_from(value: i32) -> Result<Self, Self::Error> {
            EnvoyHealthStatus::from_i32(value)
                .ok_or_else(|| GenericError::from_msg(format!("[unknown HealthStatus {value}]")))
                .map(Self::from)
        }
    }

    impl TryFrom<EnvoyEdsClusterConfig> for EdsClusterConfig{
        type Error = GenericError;
    
        fn try_from(value: EnvoyEdsClusterConfig) -> Result<Self, Self::Error> {
            let config_source = if let Some(c) = value.eds_config{
                Some(ConfigSource::try_from(c)?)
            }else{
                None
            };            
            Ok(EdsClusterConfig{
                service_name: value.service_name,
                config_source,
            })
        }
    }

    impl TryFrom<EnvoyLbEndpoint> for LbEndpoint {
        type Error = GenericError;
        fn try_from(value: EnvoyLbEndpoint) -> Result<Self, Self::Error> {
            let EnvoyLbEndpoint { health_status, metadata: _istio_ignore, load_balancing_weight, host_identifier } = value;
            
            let address = match required!(host_identifier)? {
                EnvoyHostIdentifier::Endpoint(EnvoyEndpoint {
                    address,
                    health_check_config,
                    hostname,
                    additional_addresses,
                }) => (|| -> Result<EndpointAddress, GenericError> {
                    unsupported_field!(health_check_config, hostname, additional_addresses)?;
                    let address: Address = convert_opt!(address)?;
                    match address {
                        Address::Socket(socket_addr) => Ok(EndpointAddress::Socket(socket_addr)),
                        Address::Internal(internal_addr) => Ok(EndpointAddress::Internal(InternalEndpointAddress {
                            server_listener_name: internal_addr.server_listener_name.into(),
                            endpoint_id: internal_addr.endpoint_id.map(|id| id.into()),
                        })),
                        Address::Pipe(_, _) => {
                            Err(GenericError::unsupported_variant("Pipe addresses are not supported for endpoints"))
                        },
                    }
                })(),
                EnvoyHostIdentifier::EndpointName(_) => Err(GenericError::unsupported_variant("EndpointName")),
            }
            .with_node("host")?;
            let load_balancing_weight = load_balancing_weight.map(|v| v.value).unwrap_or(1);
            let load_balancing_weight = NonZeroU32::try_from(load_balancing_weight)
                .map_err(|_| GenericError::from_msg("load_balancing_weight can't be zero"))
                .with_node("load_balancing_weight")?;
            let health_status = health_status.try_into().with_node("health_status")?;
            Ok(Self { address, health_status, load_balancing_weight })
        }
    }

    impl TryFrom<(EnvoyDiscoveryType, Option<ClusterLoadAssignment>, Option<OriginalDstConfig>, Option<EnvoyEdsClusterConfig>)> for ClusterDiscoveryType {
        type Error = GenericError;
        fn try_from(
            (discovery, cla, odc, ecc): (EnvoyDiscoveryType, Option<ClusterLoadAssignment>, Option<OriginalDstConfig>, Option<EnvoyEdsClusterConfig>),
        ) -> Result<Self, Self::Error> {
            match (discovery, cla) {
                (EnvoyDiscoveryType::Static, Some(cla)) => {
                    if cla
                        .endpoints
                        .iter()
                        .flat_map(|e| {
                            e.lb_endpoints
                                .iter()
                                .map(|e| match e.address {
                                    Address::Socket(_, _) => e.address.clone().into_addr().and(Ok(())),
                                    Address::Pipe(_, _) => Ok(()),
                                })
                                .collect::<Vec<_>>()
                        })
                        .filter(std::result::Result::is_err)
                        .collect::<Vec<_>>()
                        .is_empty()
                    {
                        Ok(ClusterDiscoveryType::Static(cla))
                    } else {
                        Err(GenericError::from_msg(
                            "Static clusters are required to have a cluster load assignment configured and all endpoints must be valid IP addresses",
                        ))
                    }
                },
                (EnvoyDiscoveryType::Static, None) => Err(GenericError::from_msg(
                    "Static clusters are required to have a cluster load assignment configured")),
                                
                (EnvoyDiscoveryType::Eds, cla) => {
                    if let Some(cla) = cla{
                        warn!("Creating EDS cluster and skippint static endpoints {cla:?}");    
                    }
                    if let Some(ecc) = ecc{
                        Ok(Self::Eds(None, Some(EdsClusterConfig::try_from(ecc)?)))                                            
                    }else{
                        Ok(Self::Eds(None, None))                                            
                    }
                    

                },
                (EnvoyDiscoveryType::LogicalDns, _) => Err(GenericError::unsupported_variant("LogicalDns")),
                (EnvoyDiscoveryType::StrictDns, Some(cla)) => Ok(ClusterDiscoveryType::StrictDns(cla)),
                (EnvoyDiscoveryType::StrictDns, None) => Err(GenericError::from_msg(
                    "Strict DNS clusters are required to have a cluster load assignment configured",
                )),
                (EnvoyDiscoveryType::OriginalDst, _) => Ok(Self::OriginalDst(odc.unwrap_or_default())),
            }
        }
    }

    fn extract_discovery_type(discovery: &EnvoyClusterDiscoveryType) -> Result<EnvoyDiscoveryType, GenericError> {
        match discovery {
            EnvoyClusterDiscoveryType::ClusterType(_) => Err(GenericError::unsupported_variant("ClusterType")),
            EnvoyClusterDiscoveryType::Type(x) => EnvoyDiscoveryType::from_i32(*x)
                .ok_or_else(|| GenericError::unsupported_variant(format!("[unknown DiscoveryType {x}]"))),
        }
    }

    //todo(hayley): refactor this to a trait impl when splitting the envoy conversions out of this crate
    fn bind_device_from_bind_config(value: EnvoyBindConfig) -> Result<BindDeviceOptions, GenericError> {
        let EnvoyBindConfig {
            source_address,
            freebind,
            socket_options,
            extra_source_addresses,
            additional_source_addresses,
            local_address_selector,
        } = value;
        unsupported_field!(
            //source_address,
            freebind,
            // socket_options,
            extra_source_addresses,
            additional_source_addresses,
            local_address_selector
        )?;
        let bind_device = convert_vec!(socket_options)?;

        let address = if let Some(address) = source_address{        
            Some(TryFrom::try_from(address)?)
        }else{
            None
        };
        let bind_address = address.map(|a| BindAddress{address:a});

        if bind_device.len() > 1 {
            return Err(GenericError::from_msg("at most one bind device is supported")).with_node("socket_options");
        }
        let bind_device = bind_device.into_iter().next();        
        Ok(BindDeviceOptions{bind_device,bind_address,..Default::default()})
    }

    impl TryFrom<Any> for UpstreamTransportSocketConfig {
        type Error = GenericError;
        fn try_from(envoy: Any) -> Result<Self, Self::Error> {
            SupportedEnvoyTransportSocket::try_from(envoy)?.try_into()
        }
    }

    impl TryFrom<EnvoyTransportSocket> for UpstreamTransportSocketConfig {
        type Error = GenericError;
        fn try_from(envoy: EnvoyTransportSocket) -> Result<Self, Self::Error> {
            let EnvoyTransportSocket { name, config_type } = envoy;
            // the envoy docs say that name has to be envoy.transport_sockets.tls or tls (deprecated)
            // but it doesn't actually have to be, it just works with any string but it _is_ required to be
            // non-empty.
            //  so in order to maximize compat with Envoys actual behaviour we check that it's not empty and leave it at that
            let name = required!(name)?;
            (|| -> Result<_, GenericError> {
                match required!(config_type)? {
                    orion_data_plane_api::envoy_data_plane_api::envoy::config::core::v3::transport_socket::ConfigType::TypedConfig(any) => {
                        Self::try_from(any)
                    }
                }
            })().with_node("config_type").with_name(name)
        }
    }

    impl TryFrom<SupportedEnvoyTransportSocket> for UpstreamTransportSocketConfig {
        type Error = GenericError;
        fn try_from(value: SupportedEnvoyTransportSocket) -> Result<Self, Self::Error> {
            match value {
                SupportedEnvoyTransportSocket::DownstreamTlsContext(_) => Err(GenericError::unsupported_variant(
                    "DownstreamTlsContext is not supported in TransportSocket configured on a cluster",
                )),
                SupportedEnvoyTransportSocket::UpstreamTlsContext(x) => {
                    Ok(UpstreamTransportSocketConfig::Tls(TlsConfig::try_from(x)?))
                },
                SupportedEnvoyTransportSocket::ProxyProtocolUpstreamTransport(x) => {
                    Ok(UpstreamTransportSocketConfig::ProxyProtocol(x.try_into()?))
                },
                SupportedEnvoyTransportSocket::RawBuffer(_) => Ok(UpstreamTransportSocketConfig::RawBuffer),
            }
        }
    }

    impl TryFrom<UpstreamTlsContext> for TlsConfig {
        type Error = GenericError;
        fn try_from(value: UpstreamTlsContext) -> Result<Self, Self::Error> {
            let UpstreamTlsContext {
                common_tls_context,
                sni,
                allow_renegotiation,
                max_session_keys,
                enforce_rsa_key_usage,
                auto_host_sni,
                auto_sni_san_validation,
            } = value;
            unsupported_field!(
                // common_tls_context,
                // sni,
                allow_renegotiation,
                max_session_keys,
                enforce_rsa_key_usage,
                auto_host_sni,
                auto_sni_san_validation
            )?;
            let CommonTlsContext { parameters, secrets, validation_context } = convert_opt!(common_tls_context)?;
            let secret = match secrets {
                Secrets::Certificates(certs) => {
                    if certs.len() > 1 {
                        Err(GenericError::from_msg("at most one certificate is supported for upstream tls context"))
                    } else {
                        Ok(certs.into_iter().next().map(TlsSecret::Certificate))
                    }
                },
                Secrets::SdsConfig(sds) => {
                    if sds.len() > 1 {
                        Err(GenericError::from_msg("at most one certificate is supported for upstream tls context"))
                    } else {
                        Ok(sds.into_iter().next().map(TlsSecret::SdsConfig))
                    }
                },
            }
            .with_node("common_tls_context")
            .with_node("secrets")?;
            let sni = required!(sni)?.into();
            Ok(Self { sni, parameters, secret, validation_context })
        }
    }

    impl TryFrom<EnvoyLbPolicy> for LbPolicy {
        type Error = GenericError;
        fn try_from(value: EnvoyLbPolicy) -> Result<Self, Self::Error> {
            Ok(match value {
                EnvoyLbPolicy::RoundRobin => Self::RoundRobin,
                EnvoyLbPolicy::Random => Self::Random,
                EnvoyLbPolicy::LeastRequest => Self::LeastRequest,
                EnvoyLbPolicy::RingHash => Self::RingHash,
                EnvoyLbPolicy::Maglev => Self::Maglev,
                EnvoyLbPolicy::ClusterProvided => Self::ClusterProvided,
                EnvoyLbPolicy::LoadBalancingPolicyConfig => {
                    return Err(GenericError::unsupported_variant("LoadBalancingPolicyConfig"));
                },
            })
        }
    }

    impl TryFrom<i32> for LbPolicy {
        type Error = GenericError;
        fn try_from(value: i32) -> Result<Self, Self::Error> {
            EnvoyLbPolicy::from_i32(value)
                .ok_or_else(|| GenericError::unsupported_variant(format!("[unknown LbPolicy {value}]")))?
                .try_into()
        }
    }

    impl TryFrom<EnvoyTransportSocket> for TransportSocket {
        type Error = GenericError;
        fn try_from(value: EnvoyTransportSocket) -> Result<Self, Self::Error> {
            let EnvoyTransportSocket { name, config_type } = value;
            let name = required!(name)?;
            let config = required!(config_type)?;

            match name.as_str() {
                "internal_upstream" => {
                    match config {
                        orion_data_plane_api::envoy_data_plane_api::envoy::config::core::v3::transport_socket::ConfigType::TypedConfig(any) => {
                            if any.type_url == "type.googleapis.com/envoy.extensions.transport_sockets.internal_upstream.v3.InternalUpstreamTransport" {
                                let internal_transport = EnvoyInternalUpstreamTransport::decode(any.value.as_slice())
                                    .map_err(|e| GenericError::from_msg_with_cause("Failed to decode InternalUpstreamTransport", e))?;
                                Ok(TransportSocket::InternalUpstream(internal_transport.try_into()?))
                            } else {
                                Err(GenericError::from_msg(format!("Unsupported transport socket type: {}", any.type_url)))
                            }
                        }
                    }
                }
                "raw_buffer" => Ok(TransportSocket::RawBuffer),
                _ => Err(GenericError::unsupported_variant(name)),
            }
        }
    }

    impl TryFrom<EnvoyInternalUpstreamTransport> for InternalUpstreamTransport {
        type Error = GenericError;
        fn try_from(value: EnvoyInternalUpstreamTransport) -> Result<Self, Self::Error> {
            let EnvoyInternalUpstreamTransport { passthrough_metadata, transport_socket } = value;
            let passthrough_metadata =
                passthrough_metadata.into_iter().map(MetadataValueSource::try_from).collect::<Result<Vec<_>, _>>()?;
            let transport_socket = required!(transport_socket)?;
            let transport_socket = Box::new(TransportSocket::try_from(transport_socket)?);
            Ok(Self { passthrough_metadata, transport_socket })
        }
    }

    impl TryFrom<EnvoyMetadataValueSource> for MetadataValueSource {
        type Error = GenericError;
        fn try_from(value: EnvoyMetadataValueSource) -> Result<Self, Self::Error> {
            let EnvoyMetadataValueSource { kind, name } = value;
            let kind = required!(kind)?;
            let name = required!(name)?.into();
            let kind = MetadataKind::try_from(kind)?;
            Ok(Self { kind, name })
        }
    }

    impl TryFrom<EnvoyMetadataKind> for MetadataKind {
        type Error = GenericError;
        fn try_from(value: EnvoyMetadataKind) -> Result<Self, Self::Error> {
            let EnvoyMetadataKind { kind } = value;
            match required!(kind)? {
                EnvoyMetadataKindType::Host(_) => Ok(MetadataKind::Host),
                EnvoyMetadataKindType::Route(_) => Ok(MetadataKind::Route),
                EnvoyMetadataKindType::Cluster(_) => Ok(MetadataKind::Cluster),
                EnvoyMetadataKindType::Request(_) => Ok(MetadataKind::Route), // Map Request to Route for now
            }
        }
    }
}<|MERGE_RESOLUTION|>--- conflicted
+++ resolved
@@ -116,20 +116,7 @@
 
 fn simplify_lb_endpoints<S: Serializer>(value: &Vec<LbEndpoint>, serializer: S) -> Result<S::Ok, S::Error> {
     if value.iter().all(|s| is_default(&s.health_status) && s.load_balancing_weight == NonZeroU32::MIN) {
-        // Only simplify if all addresses are socket addresses
-        let socket_addresses: Vec<SocketAddr> = value
-            .iter()
-            .filter_map(|endpoint| match &endpoint.address {
-                EndpointAddress::Socket(addr) => Some(*addr),
-                EndpointAddress::Internal(_) => None,
-            })
-            .collect();
-
-        if socket_addresses.len() == value.len() {
-            socket_addresses.serialize(serializer)
-        } else {
-            value.serialize(serializer)
-        }
+        value.iter().map(|endpoint| endpoint.address.clone()).collect::<Vec<_>>().serialize(serializer)
     } else {
         value.serialize(serializer)
     }
@@ -194,16 +181,18 @@
 
 #[derive(Clone, Debug, Serialize, Deserialize, PartialEq, Eq)]
 #[serde(untagged)]
-pub enum EndpointAddress {
+pub enum EndpointAddress {    
     Socket(SocketAddr),
     Internal(InternalEndpointAddress),
+    Pipe(String, u32),
 }
 
 impl EndpointAddress {
     pub fn into_addr(self) -> Result<SocketAddr, String> {
-        match self {
+        match self {            
             EndpointAddress::Socket(addr) => Ok(addr),
             EndpointAddress::Internal(_) => Err("Cannot convert internal address to socket address".to_string()),
+            EndpointAddress::Pipe(_,_) => Err("Cannot convert pipe to socket address".to_string()),
         }
     }
 }
@@ -353,7 +342,7 @@
         MetadataValueSource, OriginalDstConfig, OriginalDstRoutingMethod, TlsConfig, TlsSecret, TransportSocket,
     };
     use crate::config::{
-        cluster::EdsClusterConfig, common::*, core::Address, transport::{
+        cluster::EdsClusterConfig, common::*, core::{Address, SocketAddressWrapper}, transport::{
             BindAddress, BindDeviceOptions, CommonTlsContext, Secrets, SupportedEnvoyTransportSocket, UpstreamTransportSocketConfig
         }, util::duration_from_envoy, ConfigSource
     };
@@ -368,8 +357,7 @@
                     Cluster as EnvoyCluster,
                 },
                 core::v3::{
-                    BindConfig as EnvoyBindConfig, HealthStatus as EnvoyHealthStatus,
-                    TransportSocket as EnvoyTransportSocket,
+                    BindConfig as EnvoyBindConfig, HealthStatus as EnvoyHealthStatus, SocketAddress, TransportSocket as EnvoyTransportSocket
                 },
                 endpoint::v3::{
                     lb_endpoint::HostIdentifier as EnvoyHostIdentifier,
@@ -597,10 +585,7 @@
                     eds_cluster_config
                 ))
                 .with_node("cluster_discovery_type")?;
-                //fixme(hayley): the envoy protobuf documentation says:
-                // > If the address and port are empty, no bind will be performed.
-<<<<<<< HEAD
-                // but its unclear what adress this is refering to. For now we will always bind.            
+                
                 let bind_device_options = if let Some(config) = upstream_bind_config{
                     bind_device_from_bind_config(config)?
                 }else{
@@ -608,18 +593,6 @@
                 };
                 
                     
-                let transport_socket = transport_socket
-                    .map(UpstreamTransportSocketConfig::try_from)
-                    .transpose()
-                    .with_node("transport_socket")?;
-=======
-                // but its unclear what adress this is refering to. For now we will always bind.
-                let bind_device = upstream_bind_config
-                    .map(bind_device_from_bind_config)
-                    .transpose()
-                    .with_node("upstream_bind_config")?
-                    .flatten();
-                // Parse transport socket: try internal transport first, then fallback to upstream transport
                 let (upstream_transport_socket_config, transport_socket_config) = if let Some(ts) = transport_socket {
                     if let Ok(internal_socket) = TransportSocket::try_from(ts.clone()) {
                         // It's an internal transport socket
@@ -632,7 +605,7 @@
                 } else {
                     (None, None)
                 };
->>>>>>> 1399147d
+
                 let load_balancing_policy = lb_policy.try_into().with_node("lb_policy")?;
                 let http_protocol_options = typed_extension_protocol_options
                     .into_values()
@@ -712,13 +685,8 @@
                 Ok(Self {
                     name,
                     discovery_settings,
-<<<<<<< HEAD
                     bind_device_options,
-                    transport_socket,
-=======
-                    bind_device,
                     transport_socket: upstream_transport_socket_config,
->>>>>>> 1399147d
                     load_balancing_policy,
                     http_protocol_options,
                     health_check,
@@ -871,8 +839,9 @@
                             e.lb_endpoints
                                 .iter()
                                 .map(|e| match e.address {
-                                    Address::Socket(_, _) => e.address.clone().into_addr().and(Ok(())),
-                                    Address::Pipe(_, _) => Ok(()),
+                                    EndpointAddress::Socket(_) => e.address.clone().into_addr().and(Ok(())),
+                                    EndpointAddress::Pipe(_, _) => Ok(()),
+                                    EndpointAddress::Internal(_) => Err("Internal not supported yet".to_owned()),
                                 })
                                 .collect::<Vec<_>>()
                         })
@@ -941,7 +910,7 @@
         let bind_device = convert_vec!(socket_options)?;
 
         let address = if let Some(address) = source_address{        
-            Some(TryFrom::try_from(address)?)
+            Some(Address::Socket(SocketAddressWrapper::try_from(address)?.0))
         }else{
             None
         };
